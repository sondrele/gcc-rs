//! A library for build scripts to compile custom C code
//!
//! This library is intended to be used as a `build-dependencies` entry in
//! `Cargo.toml`:
//!
//! ```toml
//! [build-dependencies]
//! gcc = "0.2"
//! ```
//!
//! The purpose of this crate is to provide the utility functions necessary to
//! compile C code into a static archive which is then linked into a Rust crate.
//! The top-level `compile_library` function serves as a convenience and more
//! advanced configuration is available through the `Config` builder.
//!
//! This crate will automatically detect situations such as cross compilation or
//! other environment variables set by Cargo and will build code appropriately.
//!
//! # Examples
//!
//! Use the default configuration:
//!
//! ```no_run
//! extern crate gcc;
//!
//! fn main() {
//!     gcc::compile_library("libfoo.a", &["src/foo.c"]);
//! }
//! ```
//!
//! Use more advanced configuration:
//!
//! ```no_run
//! extern crate gcc;
//!
//! fn main() {
//!     gcc::Config::new()
//!                 .file("src/foo.c")
//!                 .define("FOO", Some("bar"))
//!                 .include("src")
//!                 .compile("libfoo.a");
//! }
//! ```

#![feature(old_io, io, path, env, collections, process, fs)]

use std::env;
use std::fs;
use std::io;
use std::path::{PathBuf, AsPath};
use std::process::{Command, Stdio};

/// Extra configuration to pass to gcc.
pub struct Config {
    include_directories: Vec<PathBuf>,
    definitions: Vec<(String, Option<String>)>,
    objects: Vec<PathBuf>,
    flags: Vec<String>,
    files: Vec<PathBuf>,
}

fn getenv(v: &str) -> Option<String> {
    let r = env::var(v).ok();
    println!("{} = {:?}", v, r);
    r
}

fn getenv_unwrap(v: &str) -> String {
    match getenv(v) {
        Some(s) => s,
        None => fail(&format!("environment variable `{}` not defined", v)),
    }
}

/// Compile a library from the given set of input C files.
///
/// This will simply compile all files into object files and then assemble them
/// into the output. This will read the standard environment variables to detect
/// cross compilations and such.
///
/// This function will also print all metadata on standard output for Cargo.
///
/// # Example
///
/// ```no_run
/// gcc::compile_library("libfoo.a", &["foo.c", "bar.c"]);
/// ```
pub fn compile_library(output: &str, files: &[&str]) {
    let mut c = Config::new();
    for f in files.iter() {
        c.file(*f);
    }
    c.compile(output)
}

impl Config {
    /// Construct a new instance of a blank set of configuration.
    ///
    /// This builder is finished with the `compile` function.
    pub fn new() -> Config {
        Config {
            include_directories: Vec::new(),
            definitions: Vec::new(),
            objects: Vec::new(),
            flags: Vec::new(),
            files: Vec::new(),
        }
    }

<<<<<<< HEAD
    let mut cmd = Command::new(gcc(target.as_slice()));
    cmd.arg(format!("-O{}", opt_level));
    cmd.arg("-c");
    cmd.args(cflags().as_slice());
=======
    /// Add a directory to the `-I` or include path for headers
    pub fn include<P: AsPath + ?Sized>(&mut self, dir: &P) -> &mut Config {
        self.include_directories.push(dir.as_path().to_path_buf());
        self
    }
>>>>>>> 230f6c81

    /// Specify a `-D` variable with an optional value.
    pub fn define(&mut self, var: &str, val: Option<&str>) -> &mut Config {
        self.definitions.push((var.to_string(), val.map(|s| s.to_string())));
        self
    }

    /// Add an arbitrary object file to link in
    pub fn object<P: AsPath + ?Sized>(&mut self, obj: &P) -> &mut Config {
        self.objects.push(obj.as_path().to_path_buf());
        self
    }

<<<<<<< HEAD
        if !target.as_slice().contains("i686") {
            // cmd.arg("-fPIC");
        }
=======
    /// Add an arbitrary flag to the invocation of the compiler
    pub fn flag(&mut self, flag: &str) -> &mut Config {
        self.flags.push(flag.to_string());
        self
>>>>>>> 230f6c81
    }

    /// Add a file which will be compiled
    pub fn file<P: AsPath + ?Sized>(&mut self, p: &P) -> &mut Config {
        self.files.push(p.as_path().to_path_buf());
        self
    }

    /// Run the compiler, generating the file `output`
    ///
    /// The name `output` must begin with `lib` and end with `.a`
    pub fn compile(&self, output: &str) {
        assert!(output.starts_with("lib"));
        assert!(output.ends_with(".a"));

        let target = getenv_unwrap("TARGET");
        let src = PathBuf::new(&getenv_unwrap("CARGO_MANIFEST_DIR"));
        let dst = PathBuf::new(&getenv_unwrap("OUT_DIR"));
        let mut objects = Vec::new();
        for file in self.files.iter() {
            let mut cmd = self.gcc();
            let obj = dst.join(file).with_extension("o");
            fs::create_dir_all(&obj.parent().unwrap()).unwrap();
            run(cmd.arg(&src.join(file)).arg("-o").arg(&obj),
                &gcc(&target));
            objects.push(obj);
        }

        run(Command::new(&ar(&target)).arg("crus")
                                      .arg(&dst.join(output))
                                      .args(&objects)
                                      .args(&self.objects),
            &ar(&target));
        println!("cargo:rustc-flags=-L native={} -l static={}",
                 dst.display(), output.slice(3, output.len() - 2));
    }

    fn gcc(&self) -> Command {
        let target = getenv_unwrap("TARGET");
        let opt_level = getenv_unwrap("OPT_LEVEL");
        let profile = getenv_unwrap("PROFILE");
        println!("{} {}", profile, opt_level);

        let mut cmd = Command::new(&gcc(&target));
        cmd.arg(&format!("-O{}", opt_level));
        cmd.arg("-c");
        cmd.arg("-ffunction-sections").arg("-fdata-sections");
        cmd.args(&cflags());

        if target.contains("-ios") {
            cmd.args(&ios_flags(&target));
        } else {
            if target.contains("windows") {
                cmd.arg("-mwin32");
            }

            if target.contains("i686") {
                cmd.arg("-m32");
            } else if target.contains("x86_64") {
                cmd.arg("-m64");
            }

            if !target.contains("i686") {
                cmd.arg("-fPIC");
            }
        }

        for directory in self.include_directories.iter() {
            cmd.arg("-I").arg(directory);
        }

        for flag in self.flags.iter() {
            cmd.arg(flag);
        }

        for &(ref key, ref value) in self.definitions.iter() {
            if let &Some(ref value) = value {
                cmd.arg(&format!("-D{}={}", key, value));
            } else {
                cmd.arg(&format!("-D{}", key));
            }
        }
        return cmd;
    }
}

fn run(cmd: &mut Command, program: &str) {
    println!("running: {:?}", cmd);
    let status = match cmd.status() {
        Ok(status) => status,
        Err(ref e) if e.kind() == io::ErrorKind::FileNotFound => {
            fail(&format!("failed to execute command: {}\nis `{}` not installed?",
                          e, program));
        }
        Err(e) => fail(&format!("failed to execute command: {}", e)),
    };
    if !status.success() {
        fail(&format!("command did not execute successfully, got: {}", status));
    }
}

fn get_var(var_base: &str) -> Result<String, String> {
    let target = getenv_unwrap("TARGET");
    let host = getenv_unwrap("HOST");
    let kind = if host == target {"HOST"} else {"TARGET"};
    let target_u = target.replace("-", "_");
    let res = getenv(&format!("{}_{}", var_base, target))
        .or_else(|| getenv(&format!("{}_{}", var_base, target_u)))
        .or_else(|| getenv(&format!("{}_{}", kind, var_base)))
        .or_else(|| getenv(var_base));

    match res {
        Some(res) => Ok(res),
        None => Err("Could not get environment variable".to_string()),
    }
}

fn gcc(target: &str) -> String {
    let is_android = target.find_str("android").is_some();

    get_var("CC").unwrap_or(if cfg!(windows) {
        "gcc".to_string()
    } else if is_android {
        format!("{}-gcc", target)
    } else {
        "cc".to_string()
    })
}

fn ar(target: &str) -> String {
    let is_android = target.find_str("android").is_some();

    get_var("AR").unwrap_or(if is_android {
        format!("{}-ar", target)
    } else {
        "ar".to_string()
    })
}

fn cflags() -> Vec<String> {
    get_var("CFLAGS").unwrap_or(String::new())
       .split(|c: char| c.is_whitespace()).filter(|s| !s.is_empty())
       .map(|s| s.to_string())
       .collect()
}

fn ios_flags(target: &str) -> Vec<String> {
    enum ArchSpec {
        Device(&'static str),
        Simulator(&'static str),
    }

    let mut res = Vec::new();

    let arch = target.split('-').nth(0).expect("expected target in format `arch-vendor-os`");
    let arch = match arch {
        "arm" | "armv7" | "thumbv7" => ArchSpec::Device("armv7"),
        "armv7s" | "thumbv7s" => ArchSpec::Device("armv7s"),
        "arm64" | "aarch64" => ArchSpec::Device("arm64"),
        "i386" | "i686" => ArchSpec::Simulator("-m32"),
        "x86_64" => ArchSpec::Simulator("-m64"),
        _ => unreachable!("Unknown arch for iOS target")
    };

    let sdk = match arch {
        ArchSpec::Device(arch) => {
            res.push("-arch".to_string());
            res.push(arch.to_string());
            "iphoneos"
        },
        ArchSpec::Simulator(arch) => {
            res.push(arch.to_string());
            "iphonesimulator"
        }
    };

    println!("Detecting iOS SDK path for {}", sdk);
    let sdk_path = Command::new("xcrun")
        .arg("--show-sdk-path")
        .arg("--sdk")
        .arg(sdk)
        .stderr(Stdio::inherit())
        .output()
        .unwrap()
        .stdout;

    let sdk_path = String::from_utf8(sdk_path).unwrap();

    res.push("-isysroot".to_string());
    res.push(sdk_path.trim().to_string());

    res
}

fn fail(s: &str) -> ! {
    println!("{}", s);
    env::set_exit_status(1);
    std::old_io::stdio::set_stderr(Box::new(std::old_io::util::NullWriter));
    panic!()
}<|MERGE_RESOLUTION|>--- conflicted
+++ resolved
@@ -107,18 +107,11 @@
         }
     }
 
-<<<<<<< HEAD
-    let mut cmd = Command::new(gcc(target.as_slice()));
-    cmd.arg(format!("-O{}", opt_level));
-    cmd.arg("-c");
-    cmd.args(cflags().as_slice());
-=======
     /// Add a directory to the `-I` or include path for headers
     pub fn include<P: AsPath + ?Sized>(&mut self, dir: &P) -> &mut Config {
         self.include_directories.push(dir.as_path().to_path_buf());
         self
     }
->>>>>>> 230f6c81
 
     /// Specify a `-D` variable with an optional value.
     pub fn define(&mut self, var: &str, val: Option<&str>) -> &mut Config {
@@ -132,16 +125,10 @@
         self
     }
 
-<<<<<<< HEAD
-        if !target.as_slice().contains("i686") {
-            // cmd.arg("-fPIC");
-        }
-=======
     /// Add an arbitrary flag to the invocation of the compiler
     pub fn flag(&mut self, flag: &str) -> &mut Config {
         self.flags.push(flag.to_string());
         self
->>>>>>> 230f6c81
     }
 
     /// Add a file which will be compiled
@@ -188,7 +175,7 @@
         let mut cmd = Command::new(&gcc(&target));
         cmd.arg(&format!("-O{}", opt_level));
         cmd.arg("-c");
-        cmd.arg("-ffunction-sections").arg("-fdata-sections");
+        // cmd.arg("-ffunction-sections").arg("-fdata-sections");
         cmd.args(&cflags());
 
         if target.contains("-ios") {
@@ -204,9 +191,9 @@
                 cmd.arg("-m64");
             }
 
-            if !target.contains("i686") {
-                cmd.arg("-fPIC");
-            }
+            // if !target.contains("i686") {
+            //     cmd.arg("-fPIC");
+            // }
         }
 
         for directory in self.include_directories.iter() {
